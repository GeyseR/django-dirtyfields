# Adapted from http://stackoverflow.com/questions/110803/dirty-fields-in-django
from copy import copy

from django.core.exceptions import ValidationError
from django.db.models.signals import post_save, m2m_changed

from .compare import raw_compare, compare_states
from .compat import (is_db_expression, save_specific_fields,
                     is_deferred, is_buffer)


class DirtyFieldsMixin(object):
    compare_function = (raw_compare, {})

    def __init__(self, *args, **kwargs):
        super(DirtyFieldsMixin, self).__init__(*args, **kwargs)
        post_save.connect(
            reset_state, sender=self.__class__,
            dispatch_uid='{name}-DirtyFieldsMixin-sweeper'.format(
                name=self.__class__.__name__))
        self._connect_m2m_relations()
        reset_state(sender=self.__class__, instance=self)

    def _connect_m2m_relations(self):
        for m2m_field, model in self._meta.get_m2m_with_model():
            m2m_changed.connect(
                reset_state, sender=m2m_field.rel.through,
                dispatch_uid='{name}-DirtyFieldsMixin-sweeper-m2m'.format(
                    name=self.__class__.__name__))

    def _as_dict(self, check_relationship):
        all_field = {}

        for field in self._meta.fields:
            if field.rel:
                if not check_relationship:
                    continue

            if is_deferred(self, field):
                continue

            field_value = getattr(self, field.attname)

            # If current field value is an expression, we are not evaluating it
            if is_db_expression(field_value):
                continue

            try:
                # Store the converted value for fields with conversion
                field_value = field.to_python(field_value)
            except ValidationError:
                # The current value is not valid so we cannot convert it
                pass

            if is_buffer(field_value):
                # psycopg2 returns uncopyable type buffer for bytea
                field_value = str(field_value)

            # Explanation of copy usage here :
            # https://github.com/romgar/django-dirtyfields/commit/efd0286db8b874b5d6bd06c9e903b1a0c9cc6b00
            all_field[field.name] = copy(field_value)

        return all_field

<<<<<<< HEAD
    def _as_dict_m2m(self):
        if self.pk:
            m2m_fields = dict([
                (f.attname, set([
                    obj.id for obj in getattr(self, f.attname).all()
                ]))
                for f, model in self._meta.get_m2m_with_model()
            ])
            return m2m_fields
        return {}

    def get_dirty_fields(self, check_relationship=False, check_m2m=None):
=======
    def get_dirty_fields(self, check_relationship=False, verbose=False):
>>>>>>> 492833e5
        # check_relationship indicates whether we want to check for foreign keys
        # and one-to-one fields or ignore them
        modified_fields = compare_states(self._as_dict(check_relationship),
                                         self._original_state,
                                         self.compare_function)

<<<<<<< HEAD
        if check_m2m:
            modified_m2m_fields = compare_states(check_m2m,
                                                 self._original_m2m_state,
                                                 self.compare_function)
            modified_fields.update(modified_m2m_fields)
=======
            is_identical = self.compare_function[0](value, original_value, **self.compare_function[1])
            if is_identical:
                continue

            if verbose:
                all_modify_field[key] = {'saved': original_value, 'current': value}
            else:
                all_modify_field[key] = original_value
>>>>>>> 492833e5

        return modified_fields

    def is_dirty(self, check_relationship=False, check_m2m=None):
        # in order to be dirty we need to have been saved at least once, so we
        # check for a primary key and we need our dirty fields to not be empty
        if not self.pk:
            return True
        return {} != self.get_dirty_fields(check_relationship=check_relationship,
                                           check_m2m=check_m2m)

    def save_dirty_fields(self):
        dirty_fields = self.get_dirty_fields(check_relationship=True)
        save_specific_fields(self, dirty_fields)


def reset_state(sender, instance, **kwargs):
    # original state should hold all possible dirty fields to avoid
    # getting a `KeyError` when checking if a field is dirty or not
    instance._original_state = instance._as_dict(check_relationship=True)
    instance._original_m2m_state = instance._as_dict_m2m()<|MERGE_RESOLUTION|>--- conflicted
+++ resolved
@@ -62,7 +62,6 @@
 
         return all_field
 
-<<<<<<< HEAD
     def _as_dict_m2m(self):
         if self.pk:
             m2m_fields = dict([
@@ -74,32 +73,21 @@
             return m2m_fields
         return {}
 
-    def get_dirty_fields(self, check_relationship=False, check_m2m=None):
-=======
-    def get_dirty_fields(self, check_relationship=False, verbose=False):
->>>>>>> 492833e5
+    def get_dirty_fields(self, check_relationship=False, check_m2m=None, verbose=False):
         # check_relationship indicates whether we want to check for foreign keys
         # and one-to-one fields or ignore them
         modified_fields = compare_states(self._as_dict(check_relationship),
                                          self._original_state,
                                          self.compare_function)
 
-<<<<<<< HEAD
         if check_m2m:
             modified_m2m_fields = compare_states(check_m2m,
                                                  self._original_m2m_state,
                                                  self.compare_function)
             modified_fields.update(modified_m2m_fields)
-=======
-            is_identical = self.compare_function[0](value, original_value, **self.compare_function[1])
-            if is_identical:
-                continue
 
-            if verbose:
-                all_modify_field[key] = {'saved': original_value, 'current': value}
-            else:
-                all_modify_field[key] = original_value
->>>>>>> 492833e5
+        if not verbose:
+            modified_fields = {key: value['saved'] for key, value in modified_fields.items()}
 
         return modified_fields
 
