--- conflicted
+++ resolved
@@ -23,18 +23,14 @@
                     continue
 
             field_value = getattr(self, field.attname)
-<<<<<<< HEAD
-            # Explanation of copy usage here :
-            # https://github.com/smn/django-dirtyfields/commit/efd0286db8b874b5d6bd06c9e903b1a0c9cc6b00
-            all_field[field.name] = copy(field.to_python(field_value))
-=======
 
             # If current field value is an expression, we are not evaluating it
             if is_db_expression(field_value):
                 continue
 
-            all_field[field.name] = field.to_python(field_value)
->>>>>>> 125f770c
+            # Explanation of copy usage here :
+            # https://github.com/smn/django-dirtyfields/commit/efd0286db8b874b5d6bd06c9e903b1a0c9cc6b00
+            all_field[field.name] = copy(field.to_python(field_value))
 
         return all_field
 
