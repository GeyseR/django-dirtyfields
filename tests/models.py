from django.db import models
from django.db.models.signals import pre_save
from django.utils import timezone

from dirtyfields import DirtyFieldsMixin
from dirtyfields.compare import timezone_support_compare
from tests.utils import is_postgresql_env_with_json_field


class TestModel(DirtyFieldsMixin, models.Model):
    """A simple test model to test dirty fields mixin with"""
    boolean = models.BooleanField(default=True)
    characters = models.CharField(blank=True, max_length=80)


class TestModelWithDecimalField(DirtyFieldsMixin, models.Model):
    decimal_field = models.DecimalField(decimal_places=2, max_digits=10)


class TestModelWithForeignKey(DirtyFieldsMixin, models.Model):
    fkey = models.ForeignKey(TestModel, on_delete=models.CASCADE)


class TestMixedFieldsModel(DirtyFieldsMixin, models.Model):
    fkey = models.ForeignKey(TestModel, on_delete=models.CASCADE)
    characters = models.CharField(blank=True, max_length=80)


class TestModelWithOneToOneField(DirtyFieldsMixin, models.Model):
    o2o = models.OneToOneField(TestModel, on_delete=models.CASCADE)


class TestModelWithNonEditableFields(DirtyFieldsMixin, models.Model):
    dt = models.DateTimeField(auto_now_add=True)
    characters = models.CharField(blank=True, max_length=80,
                                  editable=False)
    boolean = models.BooleanField(default=True)


class TestModelWithSelfForeignKey(DirtyFieldsMixin, models.Model):
    fkey = models.ForeignKey("self", blank=True, null=True, on_delete=models.CASCADE)


class OrdinaryTestModel(models.Model):
    boolean = models.BooleanField(default=True)
    characters = models.CharField(blank=True, max_length=80)


class OrdinaryTestModelWithForeignKey(models.Model):
    fkey = models.ForeignKey(OrdinaryTestModel, on_delete=models.CASCADE)


class SubclassModel(TestModel):
    pass


class TestExpressionModel(DirtyFieldsMixin, models.Model):
    counter = models.IntegerField(default=0)


class TestDatetimeModel(DirtyFieldsMixin, models.Model):
    compare_function = (timezone_support_compare, {})
    datetime_field = models.DateTimeField(default=timezone.now)


class TestCurrentDatetimeModel(DirtyFieldsMixin, models.Model):
    compare_function = (timezone_support_compare, {'timezone_to_set': timezone.get_current_timezone()})
    datetime_field = models.DateTimeField(default=timezone.now)


class TestM2MModel(DirtyFieldsMixin, models.Model):
    m2m_field = models.ManyToManyField(TestModel)
    ENABLE_M2M_CHECK = True


class TestM2MModelWithoutM2MModeEnabled(DirtyFieldsMixin, models.Model):
    m2m_field = models.ManyToManyField(TestModel)


class TestModelWithCustomPK(DirtyFieldsMixin, models.Model):
    custom_primary_key = models.CharField(max_length=80, primary_key=True)


class TestM2MModelWithCustomPKOnM2M(DirtyFieldsMixin, models.Model):
    m2m_field = models.ManyToManyField(TestModelWithCustomPK)


class TestModelWithPreSaveSignal(DirtyFieldsMixin, models.Model):
    data = models.CharField(max_length=255)
    data_updated_on_presave = models.CharField(max_length=255, blank=True, null=True)

    @staticmethod
    def pre_save(instance, *args, **kwargs):
        dirty_fields = instance.get_dirty_fields()
        # only works for case2
        if 'data' in dirty_fields:
            if 'specific_value' in instance.data:
                instance.data_updated_on_presave = 'presave_value'


pre_save.connect(TestModelWithPreSaveSignal.pre_save,
                 sender=TestModelWithPreSaveSignal)


class TestModelWithoutM2MCheck(DirtyFieldsMixin, models.Model):
    characters = models.CharField(blank=True, max_length=80)
    ENABLE_M2M_CHECK = False


class TestDoubleForeignKeyModel(DirtyFieldsMixin, models.Model):
    fkey1 = models.ForeignKey(TestModel, on_delete=models.CASCADE)
    fkey2 = models.ForeignKey(TestModel, null=True, related_name='fkey2',
                              on_delete=models.CASCADE)


if is_postgresql_env_with_json_field():
    from django.contrib.postgres.fields import JSONField

    class TestModelWithJSONField(DirtyFieldsMixin, models.Model):
        json_field = JSONField()


class TestModelWithSpecifiedFields(DirtyFieldsMixin, models.Model):
    boolean1 = models.BooleanField(default=True)
    boolean2 = models.BooleanField(default=True)
    FIELDS_TO_CHECK = ['boolean1']


class TestModelWithSpecifiedFieldsAndForeignKey(DirtyFieldsMixin, models.Model):
    boolean1 = models.BooleanField(default=True)
    boolean2 = models.BooleanField(default=True)
<<<<<<< HEAD
    fk_field = models.OneToOneField(TestModel, null=True,
                                    on_delete=models.CASCADE)
    FIELDS_TO_CHECK = ['fk_field_id']
=======
    fk_field = models.OneToOneField(TestModel, null=True)
    FIELDS_TO_CHECK = ['fk_field']
>>>>>>> 41c490fc


class TestModelWithM2MAndSpecifiedFields(DirtyFieldsMixin, models.Model):
    m2m1 = models.ManyToManyField(TestModel)
    m2m2 = models.ManyToManyField(TestModel)
    ENABLE_M2M_CHECK = True
    FIELDS_TO_CHECK = ['m2m1']


class TestBinaryModel(DirtyFieldsMixin, models.Model):
    bytea = models.BinaryField()<|MERGE_RESOLUTION|>--- conflicted
+++ resolved
@@ -129,14 +129,9 @@
 class TestModelWithSpecifiedFieldsAndForeignKey(DirtyFieldsMixin, models.Model):
     boolean1 = models.BooleanField(default=True)
     boolean2 = models.BooleanField(default=True)
-<<<<<<< HEAD
     fk_field = models.OneToOneField(TestModel, null=True,
                                     on_delete=models.CASCADE)
-    FIELDS_TO_CHECK = ['fk_field_id']
-=======
-    fk_field = models.OneToOneField(TestModel, null=True)
     FIELDS_TO_CHECK = ['fk_field']
->>>>>>> 41c490fc
 
 
 class TestModelWithM2MAndSpecifiedFields(DirtyFieldsMixin, models.Model):
